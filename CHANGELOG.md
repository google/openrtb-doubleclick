--- conflicted
+++ resolved
@@ -4,10 +4,6 @@
 ## Version 1.0.4, ??-04-2016
 * Drop mapping of `Mobile.constrained_usage_*` fields to standard
   OpenRTB `Device` fields, in sync with the AdX/OpenRTB protocol.
-<<<<<<< HEAD
-* `BidRequest.id`, `User.customdata`, `Device.ifa/dpidm5` are now
-  in a single format: Base64, standard alphabet, no padding.
-=======
 * Drop mapping of AdX's `encrypted_*` fields, deprecated with SSL.
 * `BidRequest.id`, `User.customdata` are now formatted in Base64 with
   the standard alphabet (not URL-safe), no padding.
@@ -15,7 +11,6 @@
   that use an UUID as device identifier (both Android and iOS do).
 * New AdX/OpenRTB extensions: `ImpExt.allowed_vendor_type`,
   `BidExt.ad_choices_destination_url`.
->>>>>>> 45f61f34
 * Reintroduced JDK 7 support in the "compat" branch.
 
 ## Version 1.0.3, 07-03-2016
